<<<<<<< HEAD
"""Helper utilities for dashboard tooltip copy.

This module loads human-editable strings from ``helptext_content.ini`` so the
team can adjust KPI and table help text without touching Python syntax. The INI
format accepts ``KEY = value`` pairs, and thanks to a custom parser setup the
``#`` character is treated as literal text rather than a comment delimiter. Each
section in the INI file mirrors the attributes exposed on :class:`HELP`.
"""

from __future__ import annotations

from configparser import ConfigParser
from pathlib import Path
from typing import Mapping

_HELP_FILE = Path(__file__).with_name("helptext_content.ini")

_DEFAULT_KPI = {
    "KPI_STUDENTS": "Unique students with Canvas enrollments included in these metrics.",
    "KPI_AVG_GRADE": "Coursewide average Canvas score across graded assignments.",
    "KPI_MEDIAN_LETTER": "Median letter grade calculated from current Canvas scores.",
    "KPI_ECHO_ENGAGEMENT": "Average Echo360 engagement percentage across all published media.",
    "KPI_FS": "Number of students whose Canvas grade is currently below 60%.",
    "KPI_ASSIGNMENT_AVG": "Mean assignment score for the class, combining all available grades.",
}

_DEFAULT_ECHO_SUMMARY_COLUMNS = {
    "Media Title": "Name of the Echo360 media item as published to students.",
    "Video Duration": "Total runtime of the media in hours:minutes:seconds.",
    "# of Unique Viewers": "Distinct students who watched this media at least once.",
    "Average View %": "Average portion of the video watched per student viewer.",
    "% of Students Viewing": "Percent of enrolled students who viewed this media.",
    "% of Video Viewed Overall": "Share of total video minutes watched across all viewers.",
}

_DEFAULT_ECHO_MODULE_COLUMNS = {
    "Module": "Canvas module that contains these Echo360 media items.",
    "Average View %": "Mean viewing percentage across all media in the module.",
    "# of Students Viewing": "Students who watched any Echo360 media within this module.",
    "Overall View %": "Combined percentage of media watched by the viewing students.",
    "# of Students": "Total students in the course for comparison to viewers.",
}

_DEFAULT_GRADEBOOK = {
    "GRADEBOOK_SUMMARY_DEFAULT": "Assignment-level metrics aggregated from the Canvas gradebook export.",
}

_DEFAULT_GRADEBOOK_MODULE_COLUMNS = {
    "Module": "Canvas module grouping these assignments.",
    "Avg % Turned In": "Average submission rate for assignments within the module.",
    "Avg Average Excluding Zeros": "Mean assignment score ignoring missing (zero) submissions.",
    "n_assignments": "Number of assignments mapped to the module.",
}

_DEFAULT_CHARTS = {
    "CHART_ECHO": "Module-level Echo360 engagement compared against the total enrolled students.",
    "CHART_GB": "Module-level gradebook performance trends across assignments.",
}


def _read_config() -> ConfigParser:
    parser = ConfigParser(comment_prefixes=(), inline_comment_prefixes=(), strict=False)
    parser.optionxform = str  # preserve case for column names
    if _HELP_FILE.exists():
        with _HELP_FILE.open("r", encoding="utf-8") as handle:
            parser.read_file(handle)
    return parser


def _merge_section(parser: ConfigParser, section: str, defaults: Mapping[str, str]) -> dict[str, str]:
    values = dict(defaults)
    if parser.has_section(section):
        for key, value in parser.items(section):
            values[key] = value.strip()
    return values


_parser = _read_config()
_kpi = _merge_section(_parser, "KPI", _DEFAULT_KPI)
_echo_summary = _merge_section(_parser, "ECHO_SUMMARY_COLUMNS", _DEFAULT_ECHO_SUMMARY_COLUMNS)
_echo_module = _merge_section(_parser, "ECHO_MODULE_COLUMNS", _DEFAULT_ECHO_MODULE_COLUMNS)
_gradebook = _merge_section(_parser, "GRADEBOOK", _DEFAULT_GRADEBOOK)
_gradebook_module = _merge_section(_parser, "GRADEBOOK_MODULE_COLUMNS", _DEFAULT_GRADEBOOK_MODULE_COLUMNS)
_charts = _merge_section(_parser, "CHARTS", _DEFAULT_CHARTS)


class HELP:
    """Central place to edit dashboard help copy.

    To change any tooltip, edit ``helptext_content.ini`` next to this file. Each
    attribute below corresponds to a key in that INI document. Restart the
    Streamlit app (or clear cached resources) after saving changes to reload the
    updated text.
    """

    DEFAULT: str | None = None

    # KPI tooltips
    KPI_STUDENTS = _kpi["KPI_STUDENTS"]
    KPI_AVG_GRADE = _kpi["KPI_AVG_GRADE"]
    KPI_MEDIAN_LETTER = _kpi["KPI_MEDIAN_LETTER"]
    KPI_ECHO_ENGAGEMENT = _kpi["KPI_ECHO_ENGAGEMENT"]
    KPI_FS = _kpi["KPI_FS"]
    KPI_ASSIGNMENT_AVG = _kpi["KPI_ASSIGNMENT_AVG"]

    # Echo tables
    ECHO_SUMMARY_COLUMNS = _echo_summary
    ECHO_MODULE_COLUMNS = _echo_module

    # Gradebook tables
    GRADEBOOK_SUMMARY_DEFAULT = _gradebook["GRADEBOOK_SUMMARY_DEFAULT"]
    GRADEBOOK_MODULE_COLUMNS = _gradebook_module

    # Charts
    CHART_ECHO = _charts["CHART_ECHO"]
    CHART_GB = _charts["CHART_GB"]


__all__ = ["HELP"]
=======
# ui/helptext.py

class HELP:
    """Central place to edit dashboard help copy."""

    DEFAULT = "Default"

    # KPI tooltips
    KPI_STUDENTS = # of enrolled students
    KPI_AVG_GRADE = Average Final Grade Score
    KPI_MEDIAN_LETTER = Median Letter Grade
    KPI_ECHO_ENGAGEMENT = Average % of video watched for students who click play
    KPI_FS = # of Fs
    KPI_ASSIGNMENT_AVG = Average Assignment Grade %

    # Echo tables
    ECHO_SUMMARY_COLUMNS = {
        "Media Title": Video Title,
        "Video Duration": Video Length,
        "# of Unique Viewers": # of Students who clicked play,
        "Average View %": % of video viewed by students who clicked play,
        "% of Students Viewing": % of total students who clicked play,
        "% of Video Viewed Overall": Total amount of video watched as a % of available video by the class as a whole,
    }

    ECHO_MODULE_COLUMNS = {
        "Module": Module Title,
        "Average View %": Average % of video watched by students who clicked play per module,
        "# of Students Viewing": Average # of students who clicked play per module,
        "Overall View %": Average % of available video watched per module by the class as a whole,
        "# of Students": # of students in the course,
    }

    # Gradebook tables
    GRADEBOOK_SUMMARY_DEFAULT = DEFAULT  # assignment columns are dynamic → use a fallback
    GRADEBOOK_MODULE_COLUMNS = {
        "Module": Module Title,
        "Avg % Turned In": The % of assignments being turned in per module,
        "Avg Average Excluding Zeros": Average assignment grade excluding missing assignments per module,
        "n_assignments": # of assignments per module,
    }

    # Charts
    CHART_ECHO = DEFAULT
    CHART_GB = DEFAULT
>>>>>>> 691f114c
<|MERGE_RESOLUTION|>--- conflicted
+++ resolved
@@ -1,4 +1,3 @@
-<<<<<<< HEAD
 """Helper utilities for dashboard tooltip copy.
 
 This module loads human-editable strings from ``helptext_content.ini`` so the
@@ -118,7 +117,6 @@
 
 
 __all__ = ["HELP"]
-=======
 # ui/helptext.py
 
 class HELP:
@@ -163,5 +161,4 @@
 
     # Charts
     CHART_ECHO = DEFAULT
-    CHART_GB = DEFAULT
->>>>>>> 691f114c
+    CHART_GB = DEFAULT