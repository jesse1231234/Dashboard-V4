<<<<<<< HEAD
import io
from collections.abc import Iterator
from typing import Mapping, Optional

import pandas as pd
import streamlit as st

from services.canvas import CanvasService
from processors.echo_adapter import build_echo_tables
from processors.grades_adapter import build_gradebook_tables
from ui.charts import chart_gradebook_combo, chart_echo_combo
from ui.helptext import HELP
from ui.kpis import compute_kpis
from ai.analysis import generate_analysis
import os
from pandas.api import types as ptypes

st.set_page_config(page_title="Canvas/Echo Dashboard", layout="wide")
from ui.theme import apply_theme, hero
apply_theme()

hero(
    "Canvas & Echo Insights",
    "Upload your Canvas course number and CSV exports to explore engagement, grading, and AI-generated takeaways in a unified dashboard.",
    emoji="✨",
)

# Centering toggle (wizard only)
_CSS_SLOT = st.empty()

def _set_wizard_center(on: bool):
=======
import io
from collections.abc import Iterator
from typing import Optional

import pandas as pd
import streamlit as st

from services.canvas import CanvasService
from processors.echo_adapter import build_echo_tables
from processors.grades_adapter import build_gradebook_tables
from ui.charts import chart_gradebook_combo, chart_echo_combo
from ui.helptext import HELP
from ui.kpis import compute_kpis
from ai.analysis import generate_analysis
import os
from pandas.api import types as ptypes

st.set_page_config(page_title="Canvas/Echo Dashboard", layout="wide")
from ui.theme import apply_theme, hero
apply_theme()

hero(
    "Canvas & Echo Insights",
    "All data has been de-identified. Mouse over the '?' for more information about each component",
    emoji="✨",
)

# Centering toggle (wizard only)
_CSS_SLOT = st.empty()

def _set_wizard_center(on: bool):
>>>>>>> 691f114c
    if on:
        _CSS_SLOT.markdown(
            """
            <style>
            /* Make the main content fill the viewport and center it vertically */
            section.main > div.block-container{
              min-height: 85vh;              /* enough height to center without clipping */
              display: flex;
              flex-direction: column;
              justify-content: center;       /* vertical centering */
            }
            </style>
            """,
            unsafe_allow_html=True,
        )
    else:
        _CSS_SLOT.markdown(
            """
            <style>
            section.main > div.block-container{
              min-height: auto;
              display: block;
            }
            </style>
            """,
            unsafe_allow_html=True,
        )

<<<<<<< HEAD
NOTICE = "No identifying information will be present in this analysis. All data will be de-identified."
DEFAULT_BASE_URL = st.secrets.get("CANVAS_BASE_URL", "https://colostate.instructure.com")
TOKEN = st.secrets.get("CANVAS_TOKEN", "")


def render_notice(text: str, icon: str = "🔐") -> None:
    st.markdown(
        f"""
        <div class="callout">
          <span class="callout__icon">{icon}</span>
          <div class="callout__body">{text}</div>
        </div>
        """,
        unsafe_allow_html=True,
    )


def step_header(step: int, title: str, subtitle: str | None = None, emoji: str | None = None) -> None:
    icon = f"{emoji} " if emoji else ""
    st.markdown(
        f"""
        <div class="step-header">
          <span class="step-header__badge">{step}</span>
          <div>
            <div class="step-header__title">{icon}{title}</div>
            {f"<div class='step-header__subtitle'>{subtitle}</div>" if subtitle else ""}
          </div>
        </div>
        """,
        unsafe_allow_html=True,
    )
=======
NOTICE = "No identifying information will be present in this analysis. All data will be de-identified."
DEFAULT_BASE_URL = st.secrets.get("CANVAS_BASE_URL", "https://colostate.instructure.com")
TOKEN = st.secrets.get("CANVAS_TOKEN", "")
>>>>>>> 691f114c


def render_notice(text: str, icon: str = "🔐") -> None:
    st.markdown(
        f"""
        <div class="callout">
          <span class="callout__icon">{icon}</span>
          <div class="callout__body">{text}</div>
        </div>
        """,
        unsafe_allow_html=True,
    )


def step_header(step: int, title: str, subtitle: str | None = None, emoji: str | None = None) -> None:
    icon = f"{emoji} " if emoji else ""
    st.markdown(
        f"""
        <div class="step-header">
          <span class="step-header__badge">{step}</span>
          <div>
            <div class="step-header__title">{icon}{title}</div>
            {f"<div class='step-header__subtitle'>{subtitle}</div>" if subtitle else ""}
          </div>
        </div>
        """,
        unsafe_allow_html=True,
    )

# ---------------- Caching helpers ----------------
<<<<<<< HEAD
@st.cache_resource(show_spinner=False)
def get_canvas_service(base_url: str, token: str) -> Iterator[CanvasService]:
    svc = CanvasService(base_url, token)
    try:
        yield svc
    finally:
        svc.close()
=======
@st.cache_resource(show_spinner=False)
def get_canvas_service(base_url: str, token: str) -> Iterator[CanvasService]:
    svc = CanvasService(base_url, token)
    try:
        yield svc
    finally:
        svc.close()
>>>>>>> 691f114c

@st.cache_resource(show_spinner=True)
def fetch_canvas_order_df(base_url: str, token: str, course_id: str) -> pd.DataFrame:
    svc = get_canvas_service(base_url, token)
    return svc.build_order_df(int(course_id))

@st.cache_resource(show_spinner=False)
def fetch_student_count(base_url: str, token: str, course_id: str) -> Optional[int]:
    svc = get_canvas_service(base_url, token)
    return svc.get_student_count(int(course_id))

@st.cache_data(show_spinner=True)
def run_echo_tables(file_bytes: bytes, canvas_df: pd.DataFrame, students_total: Optional[int]):
    return build_echo_tables(io.BytesIO(file_bytes), canvas_df, class_total_students=students_total)


@st.cache_data(show_spinner=True)
def run_gradebook_tables(file_bytes: bytes, canvas_df: pd.DataFrame):
    return build_gradebook_tables(io.BytesIO(file_bytes), canvas_df)

def sort_by_canvas_order(df: pd.DataFrame, module_col: str, canvas_df: pd.DataFrame) -> pd.DataFrame:
    """Sort a dataframe by Canvas module order using module_position; tolerate duplicate names."""
    if (
        df is None or df.empty or
        canvas_df is None or canvas_df.empty or
        module_col not in df.columns
    ):
        return df

    # Build ordered list of module names (keep first occurrence only)
    order = (
        canvas_df[["module", "module_position"]]
        .dropna(subset=["module"])
        .sort_values(["module_position", "module"], kind="stable")
    )
    # Deduplicate module names while preserving order
    categories = pd.unique(order["module"].astype(str))

    if len(categories) == 0:
        return df

    out = df.copy()
    out[module_col] = out[module_col].astype(str)
    out[module_col] = pd.Categorical(out[module_col], categories=categories, ordered=True)
    out = out.sort_values(module_col).reset_index(drop=True)
    # Return as string for downstream display
    out[module_col] = out[module_col].astype(str)
    return out

# --- Table display helper (place at top level, not inside another function) ---
<<<<<<< HEAD
def _percentize_for_display(
    df: pd.DataFrame,
    percent_cols: list[str],
    decimals: int = 1,
    help_text: str | None = None,
    help_overrides: Mapping[str, str | None] | None = None,
):
    """
    Return (copy_of_df_with_selected_cols*100) and a Streamlit column_config for % formatting.
    """
    disp = df.copy()
    percent_set = set(percent_cols)
    cfg: dict[str, object] = {}
    for col in disp.columns:
        col_help = help_overrides.get(col, help_text) if help_overrides else help_text
        if col in percent_set:
            disp[col] = pd.to_numeric(disp[col], errors="coerce") * 100.0
            cfg[col] = st.column_config.NumberColumn(
                label=col,
                format=f"%.{decimals}f%%",
                help=col_help,
            )
        elif ptypes.is_numeric_dtype(disp[col]):
            cfg[col] = st.column_config.NumberColumn(label=col, help=col_help)
        else:
            cfg[col] = st.column_config.Column(label=col, help=col_help)
    return disp, cfg
=======
def _percentize_for_display(
    df: pd.DataFrame,
    percent_cols: list[str],
    decimals: int = 1,
    help_text: str = "Default",
):
    """
    Return (copy_of_df_with_selected_cols*100) and a Streamlit column_config for % formatting.
    """
    disp = df.copy()
    for col in percent_cols:
        if col in disp.columns:
            disp[col] = pd.to_numeric(disp[col], errors="coerce") * 100.0
    cfg: dict[str, object] = {}
    for col in disp.columns:
        cfg[col] = st.column_config.Column(col, help=help_text)
    for col in percent_cols:
        if col in disp.columns:
            cfg[col] = st.column_config.NumberColumn(
                col, format=f"%.{decimals}f%%", help=help_text
            )
    return disp, cfg
>>>>>>> 691f114c

# ---------------- Wizard UI ----------------
st.session_state.setdefault("step", 1)
_state = st.session_state

with st.sidebar:
    st.markdown("### Controls")
    if st.button("Restart wizard"):
        for k in ["canvas", "echo", "grades", "results", "base_url", "course_id", "student_count"]:
            _state.pop(k, None)
        _state.step = 1
        st.rerun()

# Center steps 1–3 (call this BEFORE rendering any step UI)
_set_wizard_center(_state.step in (1, 2, 3))

# ---- Step 1 ----
<<<<<<< HEAD
if _state.step == 1:
    step_header(
        1,
        "Connect to your Canvas course",
        "Enter your Canvas domain and course number so we can pull module context for the dashboard.",
        emoji="🧭",
    )
    render_notice(NOTICE)
    base_url = st.text_input("Canvas Base URL", value=DEFAULT_BASE_URL)
    course_id = st.text_input(
        "Please provide the Canvas Course Number contained in the URL for the Canvas Course you are analyzing. "
        "For example, if the URL for your home page is 'https://colostate.instructure.com/courses/123456', "
        "then 123456 is your Canvas Course Number"
=======
if _state.step == 1:
    step_header(
        1,
        "Connect to your Canvas course",
        "Enter your Canvas domain and course number so we can pull module context for the dashboard.",
        emoji="🧭",
    )
    render_notice(NOTICE)
    base_url = st.text_input("Canvas Base URL", value=DEFAULT_BASE_URL)
    course_id = st.text_input(
        "Please provide the Canvas Course Number contained in the URL for the Canvas Course you are analyzing. "
        "For example, if the URL for your home page is 'https://colostate.instructure.com/courses/123456', "
        "then 123456 is your Canvas Course Number"
>>>>>>> 691f114c
    )
    if not TOKEN:
        st.warning("Missing CANVAS_TOKEN in Streamlit secrets. Add it before continuing.")

    if st.button("Continue") and base_url and course_id and TOKEN:
        try:
            with st.spinner("Fetching Canvas module order..."):
                canvas_df = fetch_canvas_order_df(base_url, TOKEN, course_id)
                _state["canvas"] = canvas_df
                _state["base_url"] = base_url
                _state["course_id"] = course_id
                _state["student_count"] = fetch_student_count(base_url, TOKEN, course_id)  # may be None
                _state.step = 2
                st.rerun()
        except Exception as e:
            st.error(f"Canvas error: {e}")

# ---- Step 2 ----
<<<<<<< HEAD
elif _state.step == 2:
    step_header(
        2,
        "Upload Echo engagement CSV",
        "We use this file to chart viewing behavior across modules.",
        emoji="🎬",
    )
    render_notice(NOTICE)
    echo_csv = st.file_uploader("Please provide the CSV file containing your course's Echo data.", type=["csv"], key="echo_upload")

    if echo_csv and st.button("Continue", key="echo_continue"):
=======
elif _state.step == 2:
    step_header(
        2,
        "Upload Echo engagement CSV",
        "We use this file to chart viewing behavior across modules.",
        emoji="🎬",
    )
    render_notice(NOTICE)
    echo_csv = st.file_uploader("Please provide the CSV file containing your course's Echo data.", type=["csv"], key="echo_upload")

    if echo_csv and st.button("Continue", key="echo_continue"):
>>>>>>> 691f114c
        try:
            with st.spinner("Processing Echo data..."):
                _state["echo"] = run_echo_tables(
                    echo_csv.getvalue(),
                    _state["canvas"],
                    _state.get("student_count"),
                )
                _state.step = 3
                st.rerun()
        except Exception as e:
            st.error(f"Echo processing error: {e}")

# ---- Step 3 ----
<<<<<<< HEAD
elif _state.step == 3:
    step_header(
        3,
        "Upload Canvas gradebook CSV",
        "We'll marry assignment performance with your Echo engagement results.",
        emoji="📝",
    )
    render_notice(NOTICE)
    gb_csv = st.file_uploader("Please provide the CSV file containing your gradebook data.", type=["csv"], key="gradebook_upload")
=======
elif _state.step == 3:
    step_header(
        3,
        "Upload Canvas gradebook CSV",
        "We'll marry assignment performance with your Echo engagement results.",
        emoji="📝",
    )
    render_notice(NOTICE)
    gb_csv = st.file_uploader("Please provide the CSV file containing your gradebook data.", type=["csv"], key="gradebook_upload")
>>>>>>> 691f114c

    if gb_csv and st.button("Process & View Dashboard", key="gradebook_process"):
        try:
            with st.spinner("Processing gradebook data..."):
                _state["grades"] = run_gradebook_tables(gb_csv.getvalue(), _state["canvas"])
                _state["results"] = True
                _state.step = 4  # advance to dashboard step
                st.rerun()
        except Exception as e:
            st.error(f"Gradebook processing error: {e}")
            
# ---------------- Dashboard ----------------
<<<<<<< HEAD
if st.session_state.get("results"):
    st.divider()
    st.markdown("### 📊 Dashboard overview")
    echo_tables = st.session_state["echo"]
=======
if st.session_state.get("results"):
    st.divider()
    st.markdown("### 📊 Dashboard overview")
    echo_tables = st.session_state["echo"]
>>>>>>> 691f114c
    gb_tables = st.session_state["grades"]
    canvas_df = st.session_state["canvas"]

    # Order by Canvas module order
    if hasattr(gb_tables, "module_assignment_metrics_df") and not gb_tables.module_assignment_metrics_df.empty:
        gb_tables.module_assignment_metrics_df = sort_by_canvas_order(
            gb_tables.module_assignment_metrics_df, "Module", canvas_df
        )
    if hasattr(echo_tables, "module_table") and not echo_tables.module_table.empty:
        echo_tables.module_table = sort_by_canvas_order(
            echo_tables.module_table, "Module", canvas_df
        )

    # KPIs (prefer Canvas student count when available)
    kpis = compute_kpis(
        echo_tables,
        gb_tables,
        students_from_canvas=st.session_state.get("student_count"),
    )
    
    # --- NEW: Constant "# of Students" across modules for the Echo chart ---
    students_total = (
        kpis.get("# Students")
        or st.session_state.get("student_count")
        or (len(gb_tables.gradebook_df.index) if getattr(gb_tables, "gradebook_df", None) is not None else None)
    )

    if students_total and hasattr(echo_tables, "module_table") and not echo_tables.module_table.empty:
        echo_tables.module_table = echo_tables.module_table.copy()
        echo_tables.module_table["# of Students"] = int(students_total)


    # KPI header
    c1, c2, c3, c4, c5, c6 = st.columns(6)
<<<<<<< HEAD
    c1.metric("# Students", f"{kpis.get('# Students', 0):,}", help=HELP.KPI_STUDENTS)
    avg_grade = kpis.get("Average Grade")
    c2.metric(
        "Average Grade",
        f"{avg_grade:.1f}%" if avg_grade is not None else "—",
        help=HELP.KPI_AVG_GRADE,
    )
    c3.metric("Median Letter Grade", kpis.get("Median Letter Grade", "—"), help=HELP.KPI_MEDIAN_LETTER)
    avg_echo = kpis.get("Average Echo360 engagement")
    c4.metric(
        "Avg Echo Engagement",
        f"{avg_echo:.1f}%" if avg_echo is not None else "—",
        help=HELP.KPI_ECHO_ENGAGEMENT,
    )
    c5.metric("# of Fs", f"{kpis.get('# of Fs', 0):,}", help=HELP.KPI_FS)
    avg_assign = kpis.get("Avg Assignment Grade (class)")
    c6.metric(
        "Avg Assignment Grade",
        f"{avg_assign*100:.1f}%" if avg_assign is not None else "—",
        help=HELP.KPI_ASSIGNMENT_AVG,
    )

    tab1, tab2, tab3, tab4 = st.tabs(["Tables", "Charts", "Exports", "AI Analysis"])

    with tab1:
        st.subheader("Echo Summary (per media)")
        es_disp, es_cfg = _percentize_for_display(
            echo_tables.echo_summary,
            ["Average View %", "% of Students Viewing", "% of Video Viewed Overall"],
            help_text=HELP.DEFAULT,
            help_overrides=HELP.ECHO_SUMMARY_COLUMNS,
        )
        st.data_editor(
            es_disp,
            use_container_width=True,
            column_config=es_cfg,
            hide_index=True,
            disabled=True,
        )


        st.subheader("Echo Module Table")
        em_disp, em_cfg = _percentize_for_display(
            echo_tables.module_table,
            ["Average View %", "Overall View %"],
            help_text=HELP.DEFAULT,
            help_overrides=HELP.ECHO_MODULE_COLUMNS,
        )
        st.data_editor(
            em_disp,
            use_container_width=True,
            column_config=em_cfg,
            hide_index=True,
            disabled=True,
        )


        st.subheader("Gradebook Summary Rows")
        gb_percent_cols = list(gb_tables.gradebook_summary_df.columns)
        gb_sum_disp, gb_sum_cfg = _percentize_for_display(
            gb_tables.gradebook_summary_df,
            gb_percent_cols,
            help_text=HELP.GRADEBOOK_SUMMARY_DEFAULT,
        )
        st.data_editor(
            gb_sum_disp,
            use_container_width=True,
            column_config=gb_sum_cfg,
            disabled=True,
        )


        st.subheader("Gradebook Module Metrics")
        gm_disp, gm_cfg = _percentize_for_display(
            gb_tables.module_assignment_metrics_df,
            ["Avg % Turned In", "Avg Average Excluding Zeros"],
            help_text=HELP.DEFAULT,
            help_overrides=HELP.GRADEBOOK_MODULE_COLUMNS,
        )
        st.data_editor(
            gm_disp,
            use_container_width=True,
            column_config=gm_cfg,
            hide_index=True,
            disabled=True,
        )
=======
    c1.metric("# Students", f"{kpis.get('# Students', 0):,}", help="# of students currently enrolled")
    avg_grade = kpis.get("Average Grade")
    c2.metric("Average Grade", f"{avg_grade:.1f}%" if avg_grade is not None else "—", help="Average Numeric Final Grade")
    c3.metric("Median Letter Grade", kpis.get("Median Letter Grade", "—"), help="Median Letter Grade")
    avg_echo = kpis.get("Average Echo360 engagement")
    c4.metric("Avg Echo Engagement", f"{avg_echo:.1f}%" if avg_echo is not None else "—", help="Average of the % watched by students who click play")
    c5.metric("# of Fs", f"{kpis.get('# of Fs', 0):,}", help="# of students who recieved an F as the final grade")
    avg_assign = kpis.get("Avg Assignment Grade (class)")
    c6.metric(
        "Avg Assignment Grade",
        f"{avg_assign*100:.1f}%" if avg_assign is not None else "—",
        help="Average % grade per assignment",
    )

    tab1, tab2, tab3, tab4 = st.tabs(["Tables", "Charts", "Exports", "AI Analysis"])

    with tab1:
        st.subheader("Echo Summary (per media)")
        es_disp, es_cfg = _percentize_for_display(
            echo_tables.echo_summary,
            ["Average View %", "% of Students Viewing", "% of Video Viewed Overall"]
        )
        st.dataframe(es_disp, width="stretch", column_config=es_cfg)


        st.subheader("Echo Module Table")
        em_disp, em_cfg = _percentize_for_display(
            echo_tables.module_table,
            ["Average View %", "Overall View %"]
        )
        st.dataframe(em_disp, width="stretch", column_config=em_cfg)


        st.subheader("Gradebook Summary Rows")
        gb_sum_disp = gb_tables.gradebook_summary_df.copy()
        # all columns are fractions → scale to %
        gb_sum_disp = gb_sum_disp.apply(pd.to_numeric, errors="coerce") * 100.0
        gb_sum_cfg = {
            col: st.column_config.NumberColumn(col, format="%.1f%%", help="Default")
            for col in gb_sum_disp.columns
        }
        st.dataframe(gb_sum_disp, width="stretch", column_config=gb_sum_cfg)


        st.subheader("Gradebook Module Metrics")
        gm_disp, gm_cfg = _percentize_for_display(
            gb_tables.module_assignment_metrics_df,
            ["Avg % Turned In", "Avg Average Excluding Zeros"]
        )
        st.dataframe(gm_disp, width="stretch", column_config=gm_cfg)
>>>>>>> 691f114c

    with tab2:
        if not gb_tables.module_assignment_metrics_df.empty:
            st.plotly_chart(chart_gradebook_combo(gb_tables.module_assignment_metrics_df, title="Canvas Data"), width="stretch")
        else:
            st.info("No module-level gradebook metrics to plot.")

        if not echo_tables.module_table.empty:
            st.plotly_chart(
                chart_echo_combo(echo_tables.module_table, students_total=students_total, title="Echo Data"),
                width="stretch"
            )

        else:
            st.info("No module-level Echo metrics to plot.")

    with tab3:
        def to_csv_bytes(df: pd.DataFrame) -> bytes:
            return df.to_csv(index=False).encode("utf-8")

        st.download_button(
            "Download Echo Summary CSV",
            to_csv_bytes(echo_tables.echo_summary),
            file_name="echo_summary.csv",
        )
        st.download_button(
            "Download Echo Module Table CSV",
            to_csv_bytes(echo_tables.module_table),
            file_name="echo_module_table.csv",
        )
        st.download_button(
            "Download Gradebook Summary CSV",
            gb_tables.gradebook_summary_df.to_csv().encode("utf-8"),
            file_name="gradebook_summary.csv",
        )
        st.download_button(
            "Download Gradebook Module Metrics CSV",
            to_csv_bytes(gb_tables.module_assignment_metrics_df),
            file_name="gradebook_module_metrics.csv",
        )

    with tab4:
        st.subheader("AI Analysis")
        st.caption("No identifying information will be present in this analysis. All data will be de-identified.")

        # Model + settings
        colA, colB = st.columns([2,1])
        with colA:
            model = st.selectbox("Model", ["gpt-4o-mini", "gpt-4.1-mini", "gpt-4.1"], index=0)
        with colB:
            temperature = st.slider("Creativity", 0.0, 1.0, 0.3, 0.1)

        # Confirm key present (use st.secrets or env)
        openai_key = st.secrets.get("OPENAI_API_KEY", os.getenv("OPENAI_API_KEY", ""))
        if not openai_key:
            st.warning("Add OPENAI_API_KEY to Streamlit secrets to enable AI analysis.")
        else:
            # Button to generate
            if st.button("Generate analysis"):
                with st.spinner("Analyzing your dashboard data..."):
                    try:
                        text = generate_analysis(
                            kpis=kpis,
                            echo_module_df=echo_tables.module_table if echo_tables else None,
                            gradebook_module_df=gb_tables.module_assignment_metrics_df if gb_tables else None,
                            gradebook_summary_df=gb_tables.gradebook_summary_df if gb_tables else None,
                            model=model,
                            temperature=temperature,
                        )
                        st.markdown(text)
                    except Exception as e:
                        st.error(f"AI analysis failed: {e}")










<|MERGE_RESOLUTION|>--- conflicted
+++ resolved
@@ -1,680 +1,551 @@
-<<<<<<< HEAD
-import io
-from collections.abc import Iterator
-from typing import Mapping, Optional
-
-import pandas as pd
-import streamlit as st
-
-from services.canvas import CanvasService
-from processors.echo_adapter import build_echo_tables
-from processors.grades_adapter import build_gradebook_tables
-from ui.charts import chart_gradebook_combo, chart_echo_combo
-from ui.helptext import HELP
-from ui.kpis import compute_kpis
-from ai.analysis import generate_analysis
-import os
-from pandas.api import types as ptypes
-
-st.set_page_config(page_title="Canvas/Echo Dashboard", layout="wide")
-from ui.theme import apply_theme, hero
-apply_theme()
-
-hero(
-    "Canvas & Echo Insights",
-    "Upload your Canvas course number and CSV exports to explore engagement, grading, and AI-generated takeaways in a unified dashboard.",
-    emoji="✨",
-)
-
-# Centering toggle (wizard only)
-_CSS_SLOT = st.empty()
-
-def _set_wizard_center(on: bool):
-=======
-import io
-from collections.abc import Iterator
-from typing import Optional
-
-import pandas as pd
-import streamlit as st
-
-from services.canvas import CanvasService
-from processors.echo_adapter import build_echo_tables
-from processors.grades_adapter import build_gradebook_tables
-from ui.charts import chart_gradebook_combo, chart_echo_combo
-from ui.helptext import HELP
-from ui.kpis import compute_kpis
-from ai.analysis import generate_analysis
-import os
-from pandas.api import types as ptypes
-
-st.set_page_config(page_title="Canvas/Echo Dashboard", layout="wide")
-from ui.theme import apply_theme, hero
-apply_theme()
-
-hero(
-    "Canvas & Echo Insights",
-    "All data has been de-identified. Mouse over the '?' for more information about each component",
-    emoji="✨",
-)
-
-# Centering toggle (wizard only)
-_CSS_SLOT = st.empty()
-
-def _set_wizard_center(on: bool):
->>>>>>> 691f114c
-    if on:
-        _CSS_SLOT.markdown(
-            """
-            <style>
-            /* Make the main content fill the viewport and center it vertically */
-            section.main > div.block-container{
-              min-height: 85vh;              /* enough height to center without clipping */
-              display: flex;
-              flex-direction: column;
-              justify-content: center;       /* vertical centering */
-            }
-            </style>
-            """,
-            unsafe_allow_html=True,
-        )
-    else:
-        _CSS_SLOT.markdown(
-            """
-            <style>
-            section.main > div.block-container{
-              min-height: auto;
-              display: block;
-            }
-            </style>
-            """,
-            unsafe_allow_html=True,
-        )
-
-<<<<<<< HEAD
-NOTICE = "No identifying information will be present in this analysis. All data will be de-identified."
-DEFAULT_BASE_URL = st.secrets.get("CANVAS_BASE_URL", "https://colostate.instructure.com")
-TOKEN = st.secrets.get("CANVAS_TOKEN", "")
-
-
-def render_notice(text: str, icon: str = "🔐") -> None:
-    st.markdown(
-        f"""
-        <div class="callout">
-          <span class="callout__icon">{icon}</span>
-          <div class="callout__body">{text}</div>
-        </div>
-        """,
-        unsafe_allow_html=True,
-    )
-
-
-def step_header(step: int, title: str, subtitle: str | None = None, emoji: str | None = None) -> None:
-    icon = f"{emoji} " if emoji else ""
-    st.markdown(
-        f"""
-        <div class="step-header">
-          <span class="step-header__badge">{step}</span>
-          <div>
-            <div class="step-header__title">{icon}{title}</div>
-            {f"<div class='step-header__subtitle'>{subtitle}</div>" if subtitle else ""}
-          </div>
-        </div>
-        """,
-        unsafe_allow_html=True,
-    )
-=======
-NOTICE = "No identifying information will be present in this analysis. All data will be de-identified."
-DEFAULT_BASE_URL = st.secrets.get("CANVAS_BASE_URL", "https://colostate.instructure.com")
-TOKEN = st.secrets.get("CANVAS_TOKEN", "")
->>>>>>> 691f114c
-
-
-def render_notice(text: str, icon: str = "🔐") -> None:
-    st.markdown(
-        f"""
-        <div class="callout">
-          <span class="callout__icon">{icon}</span>
-          <div class="callout__body">{text}</div>
-        </div>
-        """,
-        unsafe_allow_html=True,
-    )
-
-
-def step_header(step: int, title: str, subtitle: str | None = None, emoji: str | None = None) -> None:
-    icon = f"{emoji} " if emoji else ""
-    st.markdown(
-        f"""
-        <div class="step-header">
-          <span class="step-header__badge">{step}</span>
-          <div>
-            <div class="step-header__title">{icon}{title}</div>
-            {f"<div class='step-header__subtitle'>{subtitle}</div>" if subtitle else ""}
-          </div>
-        </div>
-        """,
-        unsafe_allow_html=True,
-    )
-
-# ---------------- Caching helpers ----------------
-<<<<<<< HEAD
-@st.cache_resource(show_spinner=False)
-def get_canvas_service(base_url: str, token: str) -> Iterator[CanvasService]:
-    svc = CanvasService(base_url, token)
-    try:
-        yield svc
-    finally:
-        svc.close()
-=======
-@st.cache_resource(show_spinner=False)
-def get_canvas_service(base_url: str, token: str) -> Iterator[CanvasService]:
-    svc = CanvasService(base_url, token)
-    try:
-        yield svc
-    finally:
-        svc.close()
->>>>>>> 691f114c
-
-@st.cache_resource(show_spinner=True)
-def fetch_canvas_order_df(base_url: str, token: str, course_id: str) -> pd.DataFrame:
-    svc = get_canvas_service(base_url, token)
-    return svc.build_order_df(int(course_id))
-
-@st.cache_resource(show_spinner=False)
-def fetch_student_count(base_url: str, token: str, course_id: str) -> Optional[int]:
-    svc = get_canvas_service(base_url, token)
-    return svc.get_student_count(int(course_id))
-
-@st.cache_data(show_spinner=True)
-def run_echo_tables(file_bytes: bytes, canvas_df: pd.DataFrame, students_total: Optional[int]):
-    return build_echo_tables(io.BytesIO(file_bytes), canvas_df, class_total_students=students_total)
-
-
-@st.cache_data(show_spinner=True)
-def run_gradebook_tables(file_bytes: bytes, canvas_df: pd.DataFrame):
-    return build_gradebook_tables(io.BytesIO(file_bytes), canvas_df)
-
-def sort_by_canvas_order(df: pd.DataFrame, module_col: str, canvas_df: pd.DataFrame) -> pd.DataFrame:
-    """Sort a dataframe by Canvas module order using module_position; tolerate duplicate names."""
-    if (
-        df is None or df.empty or
-        canvas_df is None or canvas_df.empty or
-        module_col not in df.columns
-    ):
-        return df
-
-    # Build ordered list of module names (keep first occurrence only)
-    order = (
-        canvas_df[["module", "module_position"]]
-        .dropna(subset=["module"])
-        .sort_values(["module_position", "module"], kind="stable")
-    )
-    # Deduplicate module names while preserving order
-    categories = pd.unique(order["module"].astype(str))
-
-    if len(categories) == 0:
-        return df
-
-    out = df.copy()
-    out[module_col] = out[module_col].astype(str)
-    out[module_col] = pd.Categorical(out[module_col], categories=categories, ordered=True)
-    out = out.sort_values(module_col).reset_index(drop=True)
-    # Return as string for downstream display
-    out[module_col] = out[module_col].astype(str)
-    return out
-
-# --- Table display helper (place at top level, not inside another function) ---
-<<<<<<< HEAD
-def _percentize_for_display(
-    df: pd.DataFrame,
-    percent_cols: list[str],
-    decimals: int = 1,
-    help_text: str | None = None,
-    help_overrides: Mapping[str, str | None] | None = None,
-):
-    """
-    Return (copy_of_df_with_selected_cols*100) and a Streamlit column_config for % formatting.
-    """
-    disp = df.copy()
-    percent_set = set(percent_cols)
-    cfg: dict[str, object] = {}
-    for col in disp.columns:
-        col_help = help_overrides.get(col, help_text) if help_overrides else help_text
-        if col in percent_set:
-            disp[col] = pd.to_numeric(disp[col], errors="coerce") * 100.0
-            cfg[col] = st.column_config.NumberColumn(
-                label=col,
-                format=f"%.{decimals}f%%",
-                help=col_help,
-            )
-        elif ptypes.is_numeric_dtype(disp[col]):
-            cfg[col] = st.column_config.NumberColumn(label=col, help=col_help)
-        else:
-            cfg[col] = st.column_config.Column(label=col, help=col_help)
-    return disp, cfg
-=======
-def _percentize_for_display(
-    df: pd.DataFrame,
-    percent_cols: list[str],
-    decimals: int = 1,
-    help_text: str = "Default",
-):
-    """
-    Return (copy_of_df_with_selected_cols*100) and a Streamlit column_config for % formatting.
-    """
-    disp = df.copy()
-    for col in percent_cols:
-        if col in disp.columns:
-            disp[col] = pd.to_numeric(disp[col], errors="coerce") * 100.0
-    cfg: dict[str, object] = {}
-    for col in disp.columns:
-        cfg[col] = st.column_config.Column(col, help=help_text)
-    for col in percent_cols:
-        if col in disp.columns:
-            cfg[col] = st.column_config.NumberColumn(
-                col, format=f"%.{decimals}f%%", help=help_text
-            )
-    return disp, cfg
->>>>>>> 691f114c
-
-# ---------------- Wizard UI ----------------
-st.session_state.setdefault("step", 1)
-_state = st.session_state
-
-with st.sidebar:
-    st.markdown("### Controls")
-    if st.button("Restart wizard"):
-        for k in ["canvas", "echo", "grades", "results", "base_url", "course_id", "student_count"]:
-            _state.pop(k, None)
-        _state.step = 1
-        st.rerun()
-
-# Center steps 1–3 (call this BEFORE rendering any step UI)
-_set_wizard_center(_state.step in (1, 2, 3))
-
-# ---- Step 1 ----
-<<<<<<< HEAD
-if _state.step == 1:
-    step_header(
-        1,
-        "Connect to your Canvas course",
-        "Enter your Canvas domain and course number so we can pull module context for the dashboard.",
-        emoji="🧭",
-    )
-    render_notice(NOTICE)
-    base_url = st.text_input("Canvas Base URL", value=DEFAULT_BASE_URL)
-    course_id = st.text_input(
-        "Please provide the Canvas Course Number contained in the URL for the Canvas Course you are analyzing. "
-        "For example, if the URL for your home page is 'https://colostate.instructure.com/courses/123456', "
-        "then 123456 is your Canvas Course Number"
-=======
-if _state.step == 1:
-    step_header(
-        1,
-        "Connect to your Canvas course",
-        "Enter your Canvas domain and course number so we can pull module context for the dashboard.",
-        emoji="🧭",
-    )
-    render_notice(NOTICE)
-    base_url = st.text_input("Canvas Base URL", value=DEFAULT_BASE_URL)
-    course_id = st.text_input(
-        "Please provide the Canvas Course Number contained in the URL for the Canvas Course you are analyzing. "
-        "For example, if the URL for your home page is 'https://colostate.instructure.com/courses/123456', "
-        "then 123456 is your Canvas Course Number"
->>>>>>> 691f114c
-    )
-    if not TOKEN:
-        st.warning("Missing CANVAS_TOKEN in Streamlit secrets. Add it before continuing.")
-
-    if st.button("Continue") and base_url and course_id and TOKEN:
-        try:
-            with st.spinner("Fetching Canvas module order..."):
-                canvas_df = fetch_canvas_order_df(base_url, TOKEN, course_id)
-                _state["canvas"] = canvas_df
-                _state["base_url"] = base_url
-                _state["course_id"] = course_id
-                _state["student_count"] = fetch_student_count(base_url, TOKEN, course_id)  # may be None
-                _state.step = 2
-                st.rerun()
-        except Exception as e:
-            st.error(f"Canvas error: {e}")
-
-# ---- Step 2 ----
-<<<<<<< HEAD
-elif _state.step == 2:
-    step_header(
-        2,
-        "Upload Echo engagement CSV",
-        "We use this file to chart viewing behavior across modules.",
-        emoji="🎬",
-    )
-    render_notice(NOTICE)
-    echo_csv = st.file_uploader("Please provide the CSV file containing your course's Echo data.", type=["csv"], key="echo_upload")
-
-    if echo_csv and st.button("Continue", key="echo_continue"):
-=======
-elif _state.step == 2:
-    step_header(
-        2,
-        "Upload Echo engagement CSV",
-        "We use this file to chart viewing behavior across modules.",
-        emoji="🎬",
-    )
-    render_notice(NOTICE)
-    echo_csv = st.file_uploader("Please provide the CSV file containing your course's Echo data.", type=["csv"], key="echo_upload")
-
-    if echo_csv and st.button("Continue", key="echo_continue"):
->>>>>>> 691f114c
-        try:
-            with st.spinner("Processing Echo data..."):
-                _state["echo"] = run_echo_tables(
-                    echo_csv.getvalue(),
-                    _state["canvas"],
-                    _state.get("student_count"),
-                )
-                _state.step = 3
-                st.rerun()
-        except Exception as e:
-            st.error(f"Echo processing error: {e}")
-
-# ---- Step 3 ----
-<<<<<<< HEAD
-elif _state.step == 3:
-    step_header(
-        3,
-        "Upload Canvas gradebook CSV",
-        "We'll marry assignment performance with your Echo engagement results.",
-        emoji="📝",
-    )
-    render_notice(NOTICE)
-    gb_csv = st.file_uploader("Please provide the CSV file containing your gradebook data.", type=["csv"], key="gradebook_upload")
-=======
-elif _state.step == 3:
-    step_header(
-        3,
-        "Upload Canvas gradebook CSV",
-        "We'll marry assignment performance with your Echo engagement results.",
-        emoji="📝",
-    )
-    render_notice(NOTICE)
-    gb_csv = st.file_uploader("Please provide the CSV file containing your gradebook data.", type=["csv"], key="gradebook_upload")
->>>>>>> 691f114c
-
-    if gb_csv and st.button("Process & View Dashboard", key="gradebook_process"):
-        try:
-            with st.spinner("Processing gradebook data..."):
-                _state["grades"] = run_gradebook_tables(gb_csv.getvalue(), _state["canvas"])
-                _state["results"] = True
-                _state.step = 4  # advance to dashboard step
-                st.rerun()
-        except Exception as e:
-            st.error(f"Gradebook processing error: {e}")
-            
-# ---------------- Dashboard ----------------
-<<<<<<< HEAD
-if st.session_state.get("results"):
-    st.divider()
-    st.markdown("### 📊 Dashboard overview")
-    echo_tables = st.session_state["echo"]
-=======
-if st.session_state.get("results"):
-    st.divider()
-    st.markdown("### 📊 Dashboard overview")
-    echo_tables = st.session_state["echo"]
->>>>>>> 691f114c
-    gb_tables = st.session_state["grades"]
-    canvas_df = st.session_state["canvas"]
-
-    # Order by Canvas module order
-    if hasattr(gb_tables, "module_assignment_metrics_df") and not gb_tables.module_assignment_metrics_df.empty:
-        gb_tables.module_assignment_metrics_df = sort_by_canvas_order(
-            gb_tables.module_assignment_metrics_df, "Module", canvas_df
-        )
-    if hasattr(echo_tables, "module_table") and not echo_tables.module_table.empty:
-        echo_tables.module_table = sort_by_canvas_order(
-            echo_tables.module_table, "Module", canvas_df
-        )
-
-    # KPIs (prefer Canvas student count when available)
-    kpis = compute_kpis(
-        echo_tables,
-        gb_tables,
-        students_from_canvas=st.session_state.get("student_count"),
-    )
-    
-    # --- NEW: Constant "# of Students" across modules for the Echo chart ---
-    students_total = (
-        kpis.get("# Students")
-        or st.session_state.get("student_count")
-        or (len(gb_tables.gradebook_df.index) if getattr(gb_tables, "gradebook_df", None) is not None else None)
-    )
-
-    if students_total and hasattr(echo_tables, "module_table") and not echo_tables.module_table.empty:
-        echo_tables.module_table = echo_tables.module_table.copy()
-        echo_tables.module_table["# of Students"] = int(students_total)
-
-
-    # KPI header
-    c1, c2, c3, c4, c5, c6 = st.columns(6)
-<<<<<<< HEAD
-    c1.metric("# Students", f"{kpis.get('# Students', 0):,}", help=HELP.KPI_STUDENTS)
-    avg_grade = kpis.get("Average Grade")
-    c2.metric(
-        "Average Grade",
-        f"{avg_grade:.1f}%" if avg_grade is not None else "—",
-        help=HELP.KPI_AVG_GRADE,
-    )
-    c3.metric("Median Letter Grade", kpis.get("Median Letter Grade", "—"), help=HELP.KPI_MEDIAN_LETTER)
-    avg_echo = kpis.get("Average Echo360 engagement")
-    c4.metric(
-        "Avg Echo Engagement",
-        f"{avg_echo:.1f}%" if avg_echo is not None else "—",
-        help=HELP.KPI_ECHO_ENGAGEMENT,
-    )
-    c5.metric("# of Fs", f"{kpis.get('# of Fs', 0):,}", help=HELP.KPI_FS)
-    avg_assign = kpis.get("Avg Assignment Grade (class)")
-    c6.metric(
-        "Avg Assignment Grade",
-        f"{avg_assign*100:.1f}%" if avg_assign is not None else "—",
-        help=HELP.KPI_ASSIGNMENT_AVG,
-    )
-
-    tab1, tab2, tab3, tab4 = st.tabs(["Tables", "Charts", "Exports", "AI Analysis"])
-
-    with tab1:
-        st.subheader("Echo Summary (per media)")
-        es_disp, es_cfg = _percentize_for_display(
-            echo_tables.echo_summary,
-            ["Average View %", "% of Students Viewing", "% of Video Viewed Overall"],
-            help_text=HELP.DEFAULT,
-            help_overrides=HELP.ECHO_SUMMARY_COLUMNS,
-        )
-        st.data_editor(
-            es_disp,
-            use_container_width=True,
-            column_config=es_cfg,
-            hide_index=True,
-            disabled=True,
-        )
-
-
-        st.subheader("Echo Module Table")
-        em_disp, em_cfg = _percentize_for_display(
-            echo_tables.module_table,
-            ["Average View %", "Overall View %"],
-            help_text=HELP.DEFAULT,
-            help_overrides=HELP.ECHO_MODULE_COLUMNS,
-        )
-        st.data_editor(
-            em_disp,
-            use_container_width=True,
-            column_config=em_cfg,
-            hide_index=True,
-            disabled=True,
-        )
-
-
-        st.subheader("Gradebook Summary Rows")
-        gb_percent_cols = list(gb_tables.gradebook_summary_df.columns)
-        gb_sum_disp, gb_sum_cfg = _percentize_for_display(
-            gb_tables.gradebook_summary_df,
-            gb_percent_cols,
-            help_text=HELP.GRADEBOOK_SUMMARY_DEFAULT,
-        )
-        st.data_editor(
-            gb_sum_disp,
-            use_container_width=True,
-            column_config=gb_sum_cfg,
-            disabled=True,
-        )
-
-
-        st.subheader("Gradebook Module Metrics")
-        gm_disp, gm_cfg = _percentize_for_display(
-            gb_tables.module_assignment_metrics_df,
-            ["Avg % Turned In", "Avg Average Excluding Zeros"],
-            help_text=HELP.DEFAULT,
-            help_overrides=HELP.GRADEBOOK_MODULE_COLUMNS,
-        )
-        st.data_editor(
-            gm_disp,
-            use_container_width=True,
-            column_config=gm_cfg,
-            hide_index=True,
-            disabled=True,
-        )
-=======
-    c1.metric("# Students", f"{kpis.get('# Students', 0):,}", help="# of students currently enrolled")
-    avg_grade = kpis.get("Average Grade")
-    c2.metric("Average Grade", f"{avg_grade:.1f}%" if avg_grade is not None else "—", help="Average Numeric Final Grade")
-    c3.metric("Median Letter Grade", kpis.get("Median Letter Grade", "—"), help="Median Letter Grade")
-    avg_echo = kpis.get("Average Echo360 engagement")
-    c4.metric("Avg Echo Engagement", f"{avg_echo:.1f}%" if avg_echo is not None else "—", help="Average of the % watched by students who click play")
-    c5.metric("# of Fs", f"{kpis.get('# of Fs', 0):,}", help="# of students who recieved an F as the final grade")
-    avg_assign = kpis.get("Avg Assignment Grade (class)")
-    c6.metric(
-        "Avg Assignment Grade",
-        f"{avg_assign*100:.1f}%" if avg_assign is not None else "—",
-        help="Average % grade per assignment",
-    )
-
-    tab1, tab2, tab3, tab4 = st.tabs(["Tables", "Charts", "Exports", "AI Analysis"])
-
-    with tab1:
-        st.subheader("Echo Summary (per media)")
-        es_disp, es_cfg = _percentize_for_display(
-            echo_tables.echo_summary,
-            ["Average View %", "% of Students Viewing", "% of Video Viewed Overall"]
-        )
-        st.dataframe(es_disp, width="stretch", column_config=es_cfg)
-
-
-        st.subheader("Echo Module Table")
-        em_disp, em_cfg = _percentize_for_display(
-            echo_tables.module_table,
-            ["Average View %", "Overall View %"]
-        )
-        st.dataframe(em_disp, width="stretch", column_config=em_cfg)
-
-
-        st.subheader("Gradebook Summary Rows")
-        gb_sum_disp = gb_tables.gradebook_summary_df.copy()
-        # all columns are fractions → scale to %
-        gb_sum_disp = gb_sum_disp.apply(pd.to_numeric, errors="coerce") * 100.0
-        gb_sum_cfg = {
-            col: st.column_config.NumberColumn(col, format="%.1f%%", help="Default")
-            for col in gb_sum_disp.columns
-        }
-        st.dataframe(gb_sum_disp, width="stretch", column_config=gb_sum_cfg)
-
-
-        st.subheader("Gradebook Module Metrics")
-        gm_disp, gm_cfg = _percentize_for_display(
-            gb_tables.module_assignment_metrics_df,
-            ["Avg % Turned In", "Avg Average Excluding Zeros"]
-        )
-        st.dataframe(gm_disp, width="stretch", column_config=gm_cfg)
->>>>>>> 691f114c
-
-    with tab2:
-        if not gb_tables.module_assignment_metrics_df.empty:
-            st.plotly_chart(chart_gradebook_combo(gb_tables.module_assignment_metrics_df, title="Canvas Data"), width="stretch")
-        else:
-            st.info("No module-level gradebook metrics to plot.")
-
-        if not echo_tables.module_table.empty:
-            st.plotly_chart(
-                chart_echo_combo(echo_tables.module_table, students_total=students_total, title="Echo Data"),
-                width="stretch"
-            )
-
-        else:
-            st.info("No module-level Echo metrics to plot.")
-
-    with tab3:
-        def to_csv_bytes(df: pd.DataFrame) -> bytes:
-            return df.to_csv(index=False).encode("utf-8")
-
-        st.download_button(
-            "Download Echo Summary CSV",
-            to_csv_bytes(echo_tables.echo_summary),
-            file_name="echo_summary.csv",
-        )
-        st.download_button(
-            "Download Echo Module Table CSV",
-            to_csv_bytes(echo_tables.module_table),
-            file_name="echo_module_table.csv",
-        )
-        st.download_button(
-            "Download Gradebook Summary CSV",
-            gb_tables.gradebook_summary_df.to_csv().encode("utf-8"),
-            file_name="gradebook_summary.csv",
-        )
-        st.download_button(
-            "Download Gradebook Module Metrics CSV",
-            to_csv_bytes(gb_tables.module_assignment_metrics_df),
-            file_name="gradebook_module_metrics.csv",
-        )
-
-    with tab4:
-        st.subheader("AI Analysis")
-        st.caption("No identifying information will be present in this analysis. All data will be de-identified.")
-
-        # Model + settings
-        colA, colB = st.columns([2,1])
-        with colA:
-            model = st.selectbox("Model", ["gpt-4o-mini", "gpt-4.1-mini", "gpt-4.1"], index=0)
-        with colB:
-            temperature = st.slider("Creativity", 0.0, 1.0, 0.3, 0.1)
-
-        # Confirm key present (use st.secrets or env)
-        openai_key = st.secrets.get("OPENAI_API_KEY", os.getenv("OPENAI_API_KEY", ""))
-        if not openai_key:
-            st.warning("Add OPENAI_API_KEY to Streamlit secrets to enable AI analysis.")
-        else:
-            # Button to generate
-            if st.button("Generate analysis"):
-                with st.spinner("Analyzing your dashboard data..."):
-                    try:
-                        text = generate_analysis(
-                            kpis=kpis,
-                            echo_module_df=echo_tables.module_table if echo_tables else None,
-                            gradebook_module_df=gb_tables.module_assignment_metrics_df if gb_tables else None,
-                            gradebook_summary_df=gb_tables.gradebook_summary_df if gb_tables else None,
-                            model=model,
-                            temperature=temperature,
-                        )
-                        st.markdown(text)
-                    except Exception as e:
-                        st.error(f"AI analysis failed: {e}")
-
-
-
-
-
-
-
-
-
-
+import io
+from collections.abc import Iterator
+from typing import Mapping, Optional
+
+import pandas as pd
+import streamlit as st
+
+from services.canvas import CanvasService
+from processors.echo_adapter import build_echo_tables
+from processors.grades_adapter import build_gradebook_tables
+from ui.charts import chart_gradebook_combo, chart_echo_combo
+from ui.helptext import HELP
+from ui.kpis import compute_kpis
+from ai.analysis import generate_analysis
+import os
+from pandas.api import types as ptypes
+
+st.set_page_config(page_title="Canvas/Echo Dashboard", layout="wide")
+from ui.theme import apply_theme, hero
+apply_theme()
+
+hero(
+    "Canvas & Echo Insights",
+    "Upload your Canvas course number and CSV exports to explore engagement, grading, and AI-generated takeaways in a unified dashboard.",
+    emoji="✨",
+)
+
+# Centering toggle (wizard only)
+_CSS_SLOT = st.empty()
+
+def _set_wizard_center(on: bool):
+import io
+from collections.abc import Iterator
+from typing import Optional
+
+import pandas as pd
+import streamlit as st
+
+from services.canvas import CanvasService
+from processors.echo_adapter import build_echo_tables
+from processors.grades_adapter import build_gradebook_tables
+from ui.charts import chart_gradebook_combo, chart_echo_combo
+from ui.helptext import HELP
+from ui.kpis import compute_kpis
+from ai.analysis import generate_analysis
+import os
+from pandas.api import types as ptypes
+
+st.set_page_config(page_title="Canvas/Echo Dashboard", layout="wide")
+from ui.theme import apply_theme, hero
+apply_theme()
+
+hero(
+    "Canvas & Echo Insights",
+    "All data has been de-identified. Mouse over the '?' for more information about each component",
+    emoji="✨",
+)
+
+# Centering toggle (wizard only)
+_CSS_SLOT = st.empty()
+
+def _set_wizard_center(on: bool):
+    if on:
+        _CSS_SLOT.markdown(
+            """
+            <style>
+            /* Make the main content fill the viewport and center it vertically */
+            section.main > div.block-container{
+              min-height: 85vh;              /* enough height to center without clipping */
+              display: flex;
+              flex-direction: column;
+              justify-content: center;       /* vertical centering */
+            }
+            </style>
+            """,
+            unsafe_allow_html=True,
+        )
+    else:
+        _CSS_SLOT.markdown(
+            """
+            <style>
+            section.main > div.block-container{
+              min-height: auto;
+              display: block;
+            }
+            </style>
+            """,
+            unsafe_allow_html=True,
+        )
+
+NOTICE = "No identifying information will be present in this analysis. All data will be de-identified."
+DEFAULT_BASE_URL = st.secrets.get("CANVAS_BASE_URL", "https://colostate.instructure.com")
+TOKEN = st.secrets.get("CANVAS_TOKEN", "")
+
+
+def render_notice(text: str, icon: str = "🔐") -> None:
+    st.markdown(
+        f"""
+        <div class="callout">
+          <span class="callout__icon">{icon}</span>
+          <div class="callout__body">{text}</div>
+        </div>
+        """,
+        unsafe_allow_html=True,
+    )
+
+
+def step_header(step: int, title: str, subtitle: str | None = None, emoji: str | None = None) -> None:
+    icon = f"{emoji} " if emoji else ""
+    st.markdown(
+        f"""
+        <div class="step-header">
+          <span class="step-header__badge">{step}</span>
+          <div>
+            <div class="step-header__title">{icon}{title}</div>
+            {f"<div class='step-header__subtitle'>{subtitle}</div>" if subtitle else ""}
+          </div>
+        </div>
+        """,
+        unsafe_allow_html=True,
+    )
+
+# ---------------- Caching helpers ----------------
+@st.cache_resource(show_spinner=False)
+def get_canvas_service(base_url: str, token: str) -> Iterator[CanvasService]:
+    svc = CanvasService(base_url, token)
+    try:
+        yield svc
+    finally:
+        svc.close()
+
+@st.cache_resource(show_spinner=True)
+def fetch_canvas_order_df(base_url: str, token: str, course_id: str) -> pd.DataFrame:
+    svc = get_canvas_service(base_url, token)
+    return svc.build_order_df(int(course_id))
+
+@st.cache_resource(show_spinner=False)
+def fetch_student_count(base_url: str, token: str, course_id: str) -> Optional[int]:
+    svc = get_canvas_service(base_url, token)
+    return svc.get_student_count(int(course_id))
+
+@st.cache_data(show_spinner=True)
+def run_echo_tables(file_bytes: bytes, canvas_df: pd.DataFrame, students_total: Optional[int]):
+    return build_echo_tables(io.BytesIO(file_bytes), canvas_df, class_total_students=students_total)
+
+
+@st.cache_data(show_spinner=True)
+def run_gradebook_tables(file_bytes: bytes, canvas_df: pd.DataFrame):
+    return build_gradebook_tables(io.BytesIO(file_bytes), canvas_df)
+
+def sort_by_canvas_order(df: pd.DataFrame, module_col: str, canvas_df: pd.DataFrame) -> pd.DataFrame:
+    """Sort a dataframe by Canvas module order using module_position; tolerate duplicate names."""
+    if (
+        df is None or df.empty or
+        canvas_df is None or canvas_df.empty or
+        module_col not in df.columns
+    ):
+        return df
+
+    # Build ordered list of module names (keep first occurrence only)
+    order = (
+        canvas_df[["module", "module_position"]]
+        .dropna(subset=["module"])
+        .sort_values(["module_position", "module"], kind="stable")
+    )
+    # Deduplicate module names while preserving order
+    categories = pd.unique(order["module"].astype(str))
+
+    if len(categories) == 0:
+        return df
+
+    out = df.copy()
+    out[module_col] = out[module_col].astype(str)
+    out[module_col] = pd.Categorical(out[module_col], categories=categories, ordered=True)
+    out = out.sort_values(module_col).reset_index(drop=True)
+    # Return as string for downstream display
+    out[module_col] = out[module_col].astype(str)
+    return out
+
+# --- Table display helper (place at top level, not inside another function) ---
+def _percentize_for_display(
+    df: pd.DataFrame,
+    percent_cols: list[str],
+    decimals: int = 1,
+    help_text: str = "Default",
+):
+    """
+    Return (copy_of_df_with_selected_cols*100) and a Streamlit column_config for % formatting.
+    """
+    disp = df.copy()
+    for col in percent_cols:
+        if col in disp.columns:
+            disp[col] = pd.to_numeric(disp[col], errors="coerce") * 100.0
+    cfg: dict[str, object] = {}
+    for col in disp.columns:
+        cfg[col] = st.column_config.Column(col, help=help_text)
+    for col in percent_cols:
+        if col in disp.columns:
+            cfg[col] = st.column_config.NumberColumn(
+                col, format=f"%.{decimals}f%%", help=help_text
+            )
+    return disp, cfg
+
+# ---------------- Wizard UI ----------------
+st.session_state.setdefault("step", 1)
+_state = st.session_state
+
+with st.sidebar:
+    st.markdown("### Controls")
+    if st.button("Restart wizard"):
+        for k in ["canvas", "echo", "grades", "results", "base_url", "course_id", "student_count"]:
+            _state.pop(k, None)
+        _state.step = 1
+        st.rerun()
+
+# Center steps 1–3 (call this BEFORE rendering any step UI)
+_set_wizard_center(_state.step in (1, 2, 3))
+
+# ---- Step 1 ----
+if _state.step == 1:
+    step_header(
+        1,
+        "Connect to your Canvas course",
+        "Enter your Canvas domain and course number so we can pull module context for the dashboard.",
+        emoji="🧭",
+    )
+    render_notice(NOTICE)
+    base_url = st.text_input("Canvas Base URL", value=DEFAULT_BASE_URL)
+    course_id = st.text_input(
+        "Please provide the Canvas Course Number contained in the URL for the Canvas Course you are analyzing. "
+        "For example, if the URL for your home page is 'https://colostate.instructure.com/courses/123456', "
+        "then 123456 is your Canvas Course Number"
+    )
+    if not TOKEN:
+        st.warning("Missing CANVAS_TOKEN in Streamlit secrets. Add it before continuing.")
+
+    if st.button("Continue") and base_url and course_id and TOKEN:
+        try:
+            with st.spinner("Fetching Canvas module order..."):
+                canvas_df = fetch_canvas_order_df(base_url, TOKEN, course_id)
+                _state["canvas"] = canvas_df
+                _state["base_url"] = base_url
+                _state["course_id"] = course_id
+                _state["student_count"] = fetch_student_count(base_url, TOKEN, course_id)  # may be None
+                _state.step = 2
+                st.rerun()
+        except Exception as e:
+            st.error(f"Canvas error: {e}")
+
+# ---- Step 2 ----
+elif _state.step == 2:
+    step_header(
+        2,
+        "Upload Echo engagement CSV",
+        "We use this file to chart viewing behavior across modules.",
+        emoji="🎬",
+    )
+    render_notice(NOTICE)
+    echo_csv = st.file_uploader("Please provide the CSV file containing your course's Echo data.", type=["csv"], key="echo_upload")
+
+    if echo_csv and st.button("Continue", key="echo_continue"):
+        try:
+            with st.spinner("Processing Echo data..."):
+                _state["echo"] = run_echo_tables(
+                    echo_csv.getvalue(),
+                    _state["canvas"],
+                    _state.get("student_count"),
+                )
+                _state.step = 3
+                st.rerun()
+        except Exception as e:
+            st.error(f"Echo processing error: {e}")
+
+# ---- Step 3 ----
+elif _state.step == 3:
+    step_header(
+        3,
+        "Upload Canvas gradebook CSV",
+        "We'll marry assignment performance with your Echo engagement results.",
+        emoji="📝",
+    )
+    render_notice(NOTICE)
+    gb_csv = st.file_uploader("Please provide the CSV file containing your gradebook data.", type=["csv"], key="gradebook_upload")
+
+    if gb_csv and st.button("Process & View Dashboard", key="gradebook_process"):
+        try:
+            with st.spinner("Processing gradebook data..."):
+                _state["grades"] = run_gradebook_tables(gb_csv.getvalue(), _state["canvas"])
+                _state["results"] = True
+                _state.step = 4  # advance to dashboard step
+                st.rerun()
+        except Exception as e:
+            st.error(f"Gradebook processing error: {e}")
+            
+# ---------------- Dashboard ----------------
+if st.session_state.get("results"):
+    st.divider()
+    st.markdown("### 📊 Dashboard overview")
+    echo_tables = st.session_state["echo"]
+    gb_tables = st.session_state["grades"]
+    canvas_df = st.session_state["canvas"]
+
+    # Order by Canvas module order
+    if hasattr(gb_tables, "module_assignment_metrics_df") and not gb_tables.module_assignment_metrics_df.empty:
+        gb_tables.module_assignment_metrics_df = sort_by_canvas_order(
+            gb_tables.module_assignment_metrics_df, "Module", canvas_df
+        )
+    if hasattr(echo_tables, "module_table") and not echo_tables.module_table.empty:
+        echo_tables.module_table = sort_by_canvas_order(
+            echo_tables.module_table, "Module", canvas_df
+        )
+
+    # KPIs (prefer Canvas student count when available)
+    kpis = compute_kpis(
+        echo_tables,
+        gb_tables,
+        students_from_canvas=st.session_state.get("student_count"),
+    )
+    
+    # --- NEW: Constant "# of Students" across modules for the Echo chart ---
+    students_total = (
+        kpis.get("# Students")
+        or st.session_state.get("student_count")
+        or (len(gb_tables.gradebook_df.index) if getattr(gb_tables, "gradebook_df", None) is not None else None)
+    )
+
+    if students_total and hasattr(echo_tables, "module_table") and not echo_tables.module_table.empty:
+        echo_tables.module_table = echo_tables.module_table.copy()
+        echo_tables.module_table["# of Students"] = int(students_total)
+
+
+    # KPI header
+    c1, c2, c3, c4, c5, c6 = st.columns(6)
+    c1.metric("# Students", f"{kpis.get('# Students', 0):,}", help=HELP.KPI_STUDENTS)
+    avg_grade = kpis.get("Average Grade")
+    c2.metric(
+        "Average Grade",
+        f"{avg_grade:.1f}%" if avg_grade is not None else "—",
+        help=HELP.KPI_AVG_GRADE,
+    )
+    c3.metric("Median Letter Grade", kpis.get("Median Letter Grade", "—"), help=HELP.KPI_MEDIAN_LETTER)
+    avg_echo = kpis.get("Average Echo360 engagement")
+    c4.metric(
+        "Avg Echo Engagement",
+        f"{avg_echo:.1f}%" if avg_echo is not None else "—",
+        help=HELP.KPI_ECHO_ENGAGEMENT,
+    )
+    c5.metric("# of Fs", f"{kpis.get('# of Fs', 0):,}", help=HELP.KPI_FS)
+    avg_assign = kpis.get("Avg Assignment Grade (class)")
+    c6.metric(
+        "Avg Assignment Grade",
+        f"{avg_assign*100:.1f}%" if avg_assign is not None else "—",
+        help=HELP.KPI_ASSIGNMENT_AVG,
+    )
+
+    tab1, tab2, tab3, tab4 = st.tabs(["Tables", "Charts", "Exports", "AI Analysis"])
+
+    with tab1:
+        st.subheader("Echo Summary (per media)")
+        es_disp, es_cfg = _percentize_for_display(
+            echo_tables.echo_summary,
+            ["Average View %", "% of Students Viewing", "% of Video Viewed Overall"],
+            help_text=HELP.DEFAULT,
+            help_overrides=HELP.ECHO_SUMMARY_COLUMNS,
+        )
+        st.data_editor(
+            es_disp,
+            use_container_width=True,
+            column_config=es_cfg,
+            hide_index=True,
+            disabled=True,
+        )
+
+
+        st.subheader("Echo Module Table")
+        em_disp, em_cfg = _percentize_for_display(
+            echo_tables.module_table,
+            ["Average View %", "Overall View %"],
+            help_text=HELP.DEFAULT,
+            help_overrides=HELP.ECHO_MODULE_COLUMNS,
+        )
+        st.data_editor(
+            em_disp,
+            use_container_width=True,
+            column_config=em_cfg,
+            hide_index=True,
+            disabled=True,
+        )
+
+
+        st.subheader("Gradebook Summary Rows")
+        gb_percent_cols = list(gb_tables.gradebook_summary_df.columns)
+        gb_sum_disp, gb_sum_cfg = _percentize_for_display(
+            gb_tables.gradebook_summary_df,
+            gb_percent_cols,
+            help_text=HELP.GRADEBOOK_SUMMARY_DEFAULT,
+        )
+        st.data_editor(
+            gb_sum_disp,
+            use_container_width=True,
+            column_config=gb_sum_cfg,
+            disabled=True,
+        )
+
+
+        st.subheader("Gradebook Module Metrics")
+        gm_disp, gm_cfg = _percentize_for_display(
+            gb_tables.module_assignment_metrics_df,
+            ["Avg % Turned In", "Avg Average Excluding Zeros"],
+            help_text=HELP.DEFAULT,
+            help_overrides=HELP.GRADEBOOK_MODULE_COLUMNS,
+        )
+        st.data_editor(
+            gm_disp,
+            use_container_width=True,
+            column_config=gm_cfg,
+            hide_index=True,
+            disabled=True,
+        )
+    c1.metric("# Students", f"{kpis.get('# Students', 0):,}", help="# of students currently enrolled")
+    avg_grade = kpis.get("Average Grade")
+    c2.metric("Average Grade", f"{avg_grade:.1f}%" if avg_grade is not None else "—", help="Average Numeric Final Grade")
+    c3.metric("Median Letter Grade", kpis.get("Median Letter Grade", "—"), help="Median Letter Grade")
+    avg_echo = kpis.get("Average Echo360 engagement")
+    c4.metric("Avg Echo Engagement", f"{avg_echo:.1f}%" if avg_echo is not None else "—", help="Average of the % watched by students who click play")
+    c5.metric("# of Fs", f"{kpis.get('# of Fs', 0):,}", help="# of students who recieved an F as the final grade")
+    avg_assign = kpis.get("Avg Assignment Grade (class)")
+    c6.metric(
+        "Avg Assignment Grade",
+        f"{avg_assign*100:.1f}%" if avg_assign is not None else "—",
+        help="Average % grade per assignment",
+    )
+
+    tab1, tab2, tab3, tab4 = st.tabs(["Tables", "Charts", "Exports", "AI Analysis"])
+
+    with tab1:
+        st.subheader("Echo Summary (per media)")
+        es_disp, es_cfg = _percentize_for_display(
+            echo_tables.echo_summary,
+            ["Average View %", "% of Students Viewing", "% of Video Viewed Overall"]
+        )
+        st.dataframe(es_disp, width="stretch", column_config=es_cfg)
+
+
+        st.subheader("Echo Module Table")
+        em_disp, em_cfg = _percentize_for_display(
+            echo_tables.module_table,
+            ["Average View %", "Overall View %"]
+        )
+        st.dataframe(em_disp, width="stretch", column_config=em_cfg)
+
+
+        st.subheader("Gradebook Summary Rows")
+        gb_sum_disp = gb_tables.gradebook_summary_df.copy()
+        # all columns are fractions → scale to %
+        gb_sum_disp = gb_sum_disp.apply(pd.to_numeric, errors="coerce") * 100.0
+        gb_sum_cfg = {
+            col: st.column_config.NumberColumn(col, format="%.1f%%", help="Default")
+            for col in gb_sum_disp.columns
+        }
+        st.dataframe(gb_sum_disp, width="stretch", column_config=gb_sum_cfg)
+
+
+        st.subheader("Gradebook Module Metrics")
+        gm_disp, gm_cfg = _percentize_for_display(
+            gb_tables.module_assignment_metrics_df,
+            ["Avg % Turned In", "Avg Average Excluding Zeros"]
+        )
+        st.dataframe(gm_disp, width="stretch", column_config=gm_cfg)
+
+    with tab2:
+        if not gb_tables.module_assignment_metrics_df.empty:
+            st.plotly_chart(chart_gradebook_combo(gb_tables.module_assignment_metrics_df, title="Canvas Data"), width="stretch")
+        else:
+            st.info("No module-level gradebook metrics to plot.")
+
+        if not echo_tables.module_table.empty:
+            st.plotly_chart(
+                chart_echo_combo(echo_tables.module_table, students_total=students_total, title="Echo Data"),
+                width="stretch"
+            )
+
+        else:
+            st.info("No module-level Echo metrics to plot.")
+
+    with tab3:
+        def to_csv_bytes(df: pd.DataFrame) -> bytes:
+            return df.to_csv(index=False).encode("utf-8")
+
+        st.download_button(
+            "Download Echo Summary CSV",
+            to_csv_bytes(echo_tables.echo_summary),
+            file_name="echo_summary.csv",
+        )
+        st.download_button(
+            "Download Echo Module Table CSV",
+            to_csv_bytes(echo_tables.module_table),
+            file_name="echo_module_table.csv",
+        )
+        st.download_button(
+            "Download Gradebook Summary CSV",
+            gb_tables.gradebook_summary_df.to_csv().encode("utf-8"),
+            file_name="gradebook_summary.csv",
+        )
+        st.download_button(
+            "Download Gradebook Module Metrics CSV",
+            to_csv_bytes(gb_tables.module_assignment_metrics_df),
+            file_name="gradebook_module_metrics.csv",
+        )
+
+    with tab4:
+        st.subheader("AI Analysis")
+        st.caption("No identifying information will be present in this analysis. All data will be de-identified.")
+
+        # Model + settings
+        colA, colB = st.columns([2,1])
+        with colA:
+            model = st.selectbox("Model", ["gpt-4o-mini", "gpt-4.1-mini", "gpt-4.1"], index=0)
+        with colB:
+            temperature = st.slider("Creativity", 0.0, 1.0, 0.3, 0.1)
+
+        # Confirm key present (use st.secrets or env)
+        openai_key = st.secrets.get("OPENAI_API_KEY", os.getenv("OPENAI_API_KEY", ""))
+        if not openai_key:
+            st.warning("Add OPENAI_API_KEY to Streamlit secrets to enable AI analysis.")
+        else:
+            # Button to generate
+            if st.button("Generate analysis"):
+                with st.spinner("Analyzing your dashboard data..."):
+                    try:
+                        text = generate_analysis(
+                            kpis=kpis,
+                            echo_module_df=echo_tables.module_table if echo_tables else None,
+                            gradebook_module_df=gb_tables.module_assignment_metrics_df if gb_tables else None,
+                            gradebook_summary_df=gb_tables.gradebook_summary_df if gb_tables else None,
+                            model=model,
+                            temperature=temperature,
+                        )
+                        st.markdown(text)
+                    except Exception as e:
+                        st.error(f"AI analysis failed: {e}")
+
+
+
+
+
+
+
+
+
+